/*
 * BECI dashboard prototype (repo-structure aligned)
 * - SST (Annual) + SST (Monthly) — chlorophyll removed
 * - One TimeSlider that adapts to the active SST series (years vs months)
 * - Pacific-centred hard clamp to your bbox; initial view is absolute zoom-out
 */

/* global window, document */
require([
  "esri/config",
  "esri/Map",
  "esri/views/MapView",
  "esri/widgets/Legend",
  "esri/widgets/ScaleBar",
  "esri/widgets/TimeSlider",
  "esri/layers/TileLayer",
  "esri/layers/ImageryLayer",
  "esri/layers/ImageryTileLayer",
  "esri/geometry/Extent",
  "esri/geometry/Polygon"
], function (
  esriConfig,
  Map,
  MapView,
  Legend,
  ScaleBar,
  TimeSlider,
  TileLayer,
  ImageryLayer,          // used only if RC.basemapType === "imagery"
  ImageryTileLayer,
  Extent,
  Polygon
) {
  // ---- Runtime config / basemap ----
  const RC = window.BECI_CONFIG || {};
  esriConfig.apiKey = RC.apiKey || "";
  const wantsCustomSR = !!(RC.spatialReference && RC.basemapUrl);

  const map = new Map({
    basemap: wantsCustomSR ? null : "oceans"
  });

  if (wantsCustomSR) {
    var baseLayer;
    if (RC.basemapType === "imagery") {
      baseLayer = new ImageryLayer({
        url: RC.basemapUrl,
        spatialReference: RC.spatialReference
      });
    } else {
      baseLayer = new TileLayer({
        url: RC.basemapUrl,
        spatialReference: RC.spatialReference
      });
    }
    map.basemap = {
      baseLayers: [baseLayer],
      spatialReference: RC.spatialReference
    };
  }

  // ---- Operational layers ----
  // SST (Annual) — existing item
  const sstAnnual = new ImageryTileLayer({
    portalItem: { id: "91743c7b6f354494acc8c822e2a40df6" },
    title: "SST (Annual)",
    visible: true
  });

  // SST (Monthly) — new item
  const sstMonthly = new ImageryTileLayer({
    portalItem: { id: "8c551d176e0e48ddaec623545f4899f2" },
    title: "SST (Monthly)",
    visible: false
  });

  map.addMany([sstAnnual, sstMonthly]);

  // ---- MapView (strict clamp to Pacific-centred bbox) ----
  const bbox = {
    xmin: -256.921871,
    ymin: -15.388022,
    xmax: -100.828121,
    ymax: 79.534085
  };

  const clampPoly4326 = new Polygon({
    spatialReference: { wkid: 4326 },
    rings: [[
      [bbox.xmin, bbox.ymin],
      [bbox.xmax, bbox.ymin],
      [bbox.xmax, bbox.ymax],
      [bbox.xmin, bbox.ymax],
      [bbox.xmin, bbox.ymin]
    ]]
  });

  const pacificExtent4326 = new Extent({
    spatialReference: { wkid: 4326 },
    xmin: bbox.xmin,
    ymin: bbox.ymin,
    xmax: bbox.xmax,
    ymax: bbox.ymax
  });

  const view = new MapView({
    container: "view",
    map: map,
    extent: pacificExtent4326,
    spatialReference: wantsCustomSR ? RC.spatialReference : undefined,
    constraints: {
      geometry: clampPoly4326,   // hard clamp to bbox
      wrapAround: false,
      rotationEnabled: false
      // minScale set after initial fit
    }
  });

  view.when(function () {
    view.goTo(pacificExtent4326, { animate: false }).then(function () {
      // Allow one additional zoom-out step beyond the initial view.
      var currentScale = view.scale;
      var targetMinScale = currentScale * 1.5;

      if (view.constraints && view.constraints.lods && view.constraints.lods.length) {
        for (var i = 0; i < view.constraints.lods.length; i++) {
          var lod = view.constraints.lods[i];
          if (lod.scale > currentScale * 1.01) {
            targetMinScale = lod.scale;
            break;
          }
        }
      }

      view.constraints.minScale = targetMinScale;
    });
  });

  // ---- Widgets ----
  view.ui.add(new Legend({ view: view }), "bottom-left");
  view.ui.add(new ScaleBar({ view: view, unit: "metric" }), "bottom-right");

  // ---- Themes (chl removed; two SST series) ----
  const themes = {
    intro: {
      title: "Introduction",
      content:
        "<p>The Basin Events to Coastal Impacts (BECI) dashboard aggregates ocean " +
        "and fisheries intelligence to support decision makers...</p>",
      layersVisible: []
    },
    env: {
      title: "Environmental Conditions",
      content:
        "<p>Environmental conditions include sea surface temperature. " +
        "Toggle annual vs monthly SST and use the time slider.</p>",
      layersVisible: ["sstAnnual", "sstMonthly"]
    },
    pressures: {
      title: "Environmental Pressures",
      content: "<p>Configure this theme with ocean pressures...</p>",
      layersVisible: []
    },
    jurisdictions: {
      title: "Management Jurisdictions",
      content:
        "<p>Visualise management jurisdictions, maritime boundaries, and EEZs...</p>",
      layersVisible: []
    },
    fish: {
      title: "Fish Impacts",
      content:
        "<p>Future enhancements could summarise stock assessments...</p>",
      layersVisible: []
    }
  };

  const themeTitleEl = document.getElementById("themeTitle");
  const themeContentEl = document.getElementById("themeContent");
  const tabButtons = document.querySelectorAll(".tab");
  const layerPanel = document.getElementById("layerPanel");
  const timePanel = document.getElementById("timePanel");

  // Reuse existing checkboxes in index.html:
  //  - #toggleSST = Annual
  //  - #toggleChl = Monthly
  const chkAnnual = document.getElementById("toggleSST");
  const chkMonthly = document.getElementById("toggleChl");

  // ---- One TimeSlider that adapts to the active SST series ----
  if (timePanel) {
    timePanel.classList.add("esri-component", "esri-widget");
    timePanel.setAttribute("role", "group");
    timePanel.setAttribute("aria-label", "Time slider controls");
    view.ui.add(timePanel, { position: "top-right", index: 0 });
  }

  const timeSlider = new TimeSlider({
    container: "timeSlider",
    view: view,
    mode: "time-window"
  });

  function hideTimePanel() {
    if (!timePanel) { return; }
    timePanel.style.display = "none";
    timePanel.setAttribute("aria-hidden", "true");
  }

  function showTimePanel() {
    if (!timePanel) { return; }
    timePanel.style.display = "";
    timePanel.removeAttribute("aria-hidden");
  }

  function getActiveLayer() {
    if (chkMonthly && chkMonthly.checked && sstMonthly.visible) { return sstMonthly; }
    if (chkAnnual && chkAnnual.checked && sstAnnual.visible) { return sstAnnual; }
    return null;
  }

  function configureSliderFor(layer) {
    if (!layer || !layer.timeInfo) {
<<<<<<< HEAD
      hideTimePanel();
      return;
    }
    showTimePanel();
=======
      if (timePanel) { timePanel.style.display = "none"; }
      return;
    }
    if (timePanel) { timePanel.style.display = "block"; }
>>>>>>> 1d7d6431
    timeSlider.fullTimeExtent = layer.timeInfo.fullTimeExtent;

    var interval;
    if (layer === sstMonthly) {
      interval = { value: 1, unit: "months" };
    } else if (layer === sstAnnual) {
      interval = { value: 1, unit: "years" };
    } else {
      interval = layer.timeInfo.interval;
    }

    timeSlider.stops = { interval: interval };
    // IMPORTANT: always reset slider values to the active layer range,
    // otherwise a previous range can filter the new layer to nothing.
    timeSlider.values = [
      layer.timeInfo.fullTimeExtent.start,
      layer.timeInfo.fullTimeExtent.end
    ];
  }

  function updateLayerVisibility(selectedThemeKey) {
    const t = themes[selectedThemeKey];

    const wantsAnnual =
      t.layersVisible.indexOf("sstAnnual") !== -1 &&
      chkAnnual && chkAnnual.checked;

    const wantsMonthly =
      t.layersVisible.indexOf("sstMonthly") !== -1 &&
      chkMonthly && chkMonthly.checked;

    sstAnnual.visible = wantsAnnual;
    sstMonthly.visible = wantsMonthly;

    configureSliderFor(getActiveLayer());
  }

  if (chkAnnual) {
    chkAnnual.addEventListener("change", function () {
      updateLayerVisibility(currentTheme);
    });
  }
  if (chkMonthly) {
    chkMonthly.addEventListener("change", function () {
      updateLayerVisibility(currentTheme);
    });
  }

  // ---- Theme switching ----
  let currentTheme = "intro";
  tabButtons.forEach(function (btn) {
    btn.addEventListener("click", function () {
      const key = btn.getAttribute("data-theme");
      if (key) {
        selectTheme(key);
      }
    });
  });

  function selectTheme(key) {
    currentTheme = key;
    tabButtons.forEach(function (btn) {
      btn.classList.toggle("active", btn.getAttribute("data-theme") === key);
    });
    const t = themes[key];
    if (themeTitleEl) {
      themeTitleEl.textContent = t.title;
    }
    if (themeContentEl) {
      themeContentEl.innerHTML = t.content;
    }

    const usesLayers = t.layersVisible && t.layersVisible.length > 0;
    if (layerPanel) {
      layerPanel.style.display = usesLayers ? "block" : "none";
    }
    // timePanel handled by configureSliderFor()

    updateLayerVisibility(key);
  }

  // Wait for both SST layers before first slider setup
  hideTimePanel();

  Promise.all([sstAnnual.when(), sstMonthly.when()]).then(function () {
    selectTheme("intro");
  });

  // ---- Sanity warnings ----
  if (RC.spatialReference && !RC.basemapUrl) {
    console.warn("[BECI] You specified a custom spatialReference but no basemapUrl...");
  }
  if (RC.basemapUrl && !RC.spatialReference) {
    console.warn("[BECI] You provided a custom basemapUrl without a spatialReference...");
  }
});<|MERGE_RESOLUTION|>--- conflicted
+++ resolved
@@ -221,17 +221,10 @@
 
   function configureSliderFor(layer) {
     if (!layer || !layer.timeInfo) {
-<<<<<<< HEAD
-      hideTimePanel();
-      return;
-    }
-    showTimePanel();
-=======
       if (timePanel) { timePanel.style.display = "none"; }
       return;
     }
     if (timePanel) { timePanel.style.display = "block"; }
->>>>>>> 1d7d6431
     timeSlider.fullTimeExtent = layer.timeInfo.fullTimeExtent;
 
     var interval;
