/*
 * Core layout styles for the BECI dashboard prototype.
 * The design emphasises the map by keeping the header compact and
 * organising the content into a slim sidebar and a large map panel.
 */

html, body {
  height: 100%;
  margin: 0;
  font-family: system-ui, Arial, sans-serif;
}

/* Top bar containing the tab navigation. Height is kept small to
   minimise vertical space when embedding the dashboard. */
.topbar {
  display: flex;
  align-items: center;
  background-color: #003f6f;
  color: white;
  height: 40px;
  padding: 0 8px;
  overflow-x: auto;
  white-space: nowrap;
}

/* Tabs displayed in a row. Buttons behave like tabs. */
.tabs {
  display: flex;
  flex-wrap: nowrap;
  gap: 4px;
}

/* Individual tab button styling. The active class highlights the
   selected theme. */
.tab {
  background: transparent;
  border: none;
  color: white;
  padding: 6px 12px;
  cursor: pointer;
  font-size: 0.9rem;
  border-radius: 4px;
  transition: background-color 0.2s;
}

.tab:hover {
  background-color: rgba(255, 255, 255, 0.15);
}

.tab.active {
  background-color: rgba(255, 255, 255, 0.25);
}

/* Layout splits the page into a narrow sidebar and a large map area.
   The header height is subtracted to fill the remaining viewport. */
.layout {
  display: grid;
  grid-template-columns: 300px 1fr;
  height: calc(100vh - 40px);
}

/* Sidebar holds panels for context, layer toggles and time slider. */
.sidebar {
  padding: 12px;
  overflow: auto;
  border-right: 1px solid #eee;
  background-color: #fafafa;
}

/* Panels are separated by dashed lines to visually group controls. */
.panel {
  margin-bottom: 16px;
  padding-bottom: 12px;
  border-bottom: 1px dashed #ddd;
}

.panel:last-child {
  border-bottom: none;
  padding-bottom: 0;
}

/* Map container fills its parent. The absolute positioning allows
   the map view to resize with the layout. */
.mapwrap {
  position: relative;
  background: #f3f3f3;
}

.map {
  position: absolute;
  inset: 0;
}

/* Floating time slider panel displayed on top of the map. */
.time-overlay {
  position: absolute;
<<<<<<< HEAD
  top: 24px;
  right: 24px;
  width: min(360px, calc(100% - 48px));
  max-width: 100%;
=======
  bottom: 24px;
  left: 24px;
  width: min(360px, calc(100% - 48px));
>>>>>>> 75f2e1a0
  background: rgba(255, 255, 255, 0.92);
  border-radius: 8px;
  box-shadow: 0 2px 8px rgba(0, 0, 0, 0.15);
  padding: 12px;
  display: none;
<<<<<<< HEAD
  z-index: 1;
=======
>>>>>>> 75f2e1a0
}

.time-overlay h2 {
  margin: 0 0 8px;
  font-size: 0.95rem;
}

#timeSlider {
  margin: 0;
}

/* Context panel text sizing */
#themeContent {
  font-size: 0.9rem;
  line-height: 1.4;
}<|MERGE_RESOLUTION|>--- conflicted
+++ resolved
@@ -94,25 +94,14 @@
 /* Floating time slider panel displayed on top of the map. */
 .time-overlay {
   position: absolute;
-<<<<<<< HEAD
-  top: 24px;
-  right: 24px;
-  width: min(360px, calc(100% - 48px));
-  max-width: 100%;
-=======
   bottom: 24px;
   left: 24px;
   width: min(360px, calc(100% - 48px));
->>>>>>> 75f2e1a0
   background: rgba(255, 255, 255, 0.92);
   border-radius: 8px;
   box-shadow: 0 2px 8px rgba(0, 0, 0, 0.15);
   padding: 12px;
   display: none;
-<<<<<<< HEAD
-  z-index: 1;
-=======
->>>>>>> 75f2e1a0
 }
 
 .time-overlay h2 {
